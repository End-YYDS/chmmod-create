--- conflicted
+++ resolved
@@ -1,10 +1,6 @@
 [package]
 name = "chmmod-create"
-<<<<<<< HEAD
-version = "0.1.6"
-=======
 version = "0.1.7"
->>>>>>> cbbd08d8
 edition = "2021"
 description = "一個用於快速建立 CHM 插件模組的命令列工具"
 license = "Apache-2.0"
